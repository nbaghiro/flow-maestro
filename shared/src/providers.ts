/**
 * Centralized Provider Definitions
 * Shared between frontend and backend
 */

import type { ConnectionMethod } from "./connections";

export interface MCPProvider {
    provider: string;
    displayName: string;
    description: string;
    logoUrl: string;
    category: string;
    methods: ConnectionMethod[];
    comingSoon?: boolean;
    mcpServerUrl?: string; // HTTP URL for MCP server
    mcpAuthType?: "api_key" | "oauth2" | "none";
}

// Brandfetch Logo API client ID
const BRANDFETCH_CLIENT_ID = "1idCpJZqz6etuVweFEJ";
const getBrandLogo = (domain: string): string =>
    `https://cdn.brandfetch.io/${domain}?c=${BRANDFETCH_CLIENT_ID}`;

/**
 * All Providers - Available and Coming Soon
 * Centralized list of all integrations with MCP server URLs from Pipedream
 */
export const ALL_PROVIDERS: MCPProvider[] = [
    // AI & ML
    {
        provider: "openai",
        displayName: "OpenAI",
        description: "GPT models and AI capabilities",
        logoUrl: getBrandLogo("openai.com"),
        category: "AI & ML",
        methods: ["api_key"]
    },
    {
        provider: "anthropic",
        displayName: "Anthropic",
        description: "Claude AI assistant",
        logoUrl: getBrandLogo("anthropic.com"),
        category: "AI & ML",
        methods: ["api_key"]
    },
    {
        provider: "huggingface",
        displayName: "Hugging Face",
        description: "Access AI models",
        logoUrl: getBrandLogo("huggingface.co"),
        category: "AI & ML",
        methods: ["api_key"],
        comingSoon: true
    },

    // Communication
    {
        provider: "slack",
        displayName: "Slack",
        description: "Send messages and manage channels",
        logoUrl: getBrandLogo("slack.com"),
        category: "Communication",
        methods: ["oauth2"],
        mcpServerUrl: "https://mcp.pipedream.com/app/slack",
        mcpAuthType: "oauth2"
    },
    {
        provider: "discord",
        displayName: "Discord",
        description: "Send messages and manage Discord servers",
        logoUrl: getBrandLogo("discord.com"),
        category: "Communication",
        methods: ["api_key"],
        comingSoon: true,
        mcpServerUrl: "https://mcp.pipedream.com/app/discord",
        mcpAuthType: "api_key"
    },
    {
        provider: "telegram",
        displayName: "Telegram",
        description: "Send messages via Telegram bots",
        logoUrl: getBrandLogo("telegram.org"),
        category: "Communication",
        methods: ["api_key"],
        comingSoon: true,
        mcpServerUrl: "https://mcp.pipedream.com/app/telegram",
        mcpAuthType: "api_key"
    },
    {
        provider: "microsoft-teams",
        displayName: "Microsoft Teams",
        description: "Team collaboration and messaging",
        logoUrl: getBrandLogo("teams.microsoft.com"),
        category: "Communication",
        methods: ["oauth2"],
        comingSoon: true
    },
    {
        provider: "outlook",
        displayName: "Outlook",
        description: "Email and calendar service",
        logoUrl: getBrandLogo("outlook.com"),
        category: "Communication",
        methods: ["oauth2"],
        comingSoon: true
    },
    {
        provider: "microsoft-excel",
        displayName: "Microsoft Excel",
        description: "Spreadsheet application",
        logoUrl: getBrandLogo("microsoft.com/excel"),
        category: "Productivity",
        methods: ["oauth2"],
        comingSoon: true
    },
    {
        provider: "microsoft-word",
        displayName: "Microsoft Word",
        description: "Document editing application",
        logoUrl: getBrandLogo("microsoft.com/word"),
        category: "Productivity",
        methods: ["oauth2"],
        comingSoon: true
    },
    {
        provider: "microsoft-powerpoint",
        displayName: "Microsoft PowerPoint",
        description: "Presentation software",
        logoUrl: getBrandLogo("microsoft.com/powerpoint"),
        category: "Productivity",
        methods: ["oauth2"],
        comingSoon: true
    },
    {
        provider: "whatsapp",
        displayName: "WhatsApp Business",
        description: "Send WhatsApp messages via API",
        logoUrl: getBrandLogo("whatsapp.com"),
        category: "Communication",
        methods: ["api_key"],
        comingSoon: true
    },

    // Productivity & Collaboration
    {
        provider: "notion",
        displayName: "Notion",
        description: "Manage databases and pages",
        logoUrl: getBrandLogo("notion.so"),
        category: "Productivity",
        methods: ["oauth2"]
    },
    {
        provider: "airtable",
        displayName: "Airtable",
        description: "Manage records, bases, and collaborate in Airtable",
        logoUrl: getBrandLogo("airtable.com"),
        category: "Productivity",
        methods: ["oauth2"],
        mcpServerUrl: "https://mcp.pipedream.com/app/airtable",
        mcpAuthType: "oauth2"
    },
    {
        provider: "coda",
        displayName: "Coda",
        description: "Interact with Coda documents and tables",
        logoUrl: getBrandLogo("coda.io"),
        category: "Productivity",
        methods: ["api_key"]
    },

    // Developer Tools
    {
        provider: "github",
        displayName: "GitHub",
        description: "Manage repos, issues, and pull requests",
        logoUrl: getBrandLogo("github.com"),
        category: "Developer Tools",
        methods: ["api_key", "oauth2"],
        mcpServerUrl: "https://mcp.pipedream.com/app/github",
        mcpAuthType: "oauth2"
    },
    {
        provider: "gitlab",
        displayName: "GitLab",
        description: "Manage GitLab projects and issues",
        logoUrl: getBrandLogo("gitlab.com"),
        category: "Developer Tools",
        methods: ["api_key", "oauth2"],
        comingSoon: true,
        mcpServerUrl: "https://mcp.pipedream.com/app/gitlab",
        mcpAuthType: "oauth2"
    },
    {
        provider: "bitbucket",
        displayName: "Bitbucket",
        description: "Manage Bitbucket repositories",
        logoUrl: getBrandLogo("bitbucket.org"),
        category: "Developer Tools",
        methods: ["api_key", "oauth2"],
        comingSoon: true
    },
    {
        provider: "jira",
        displayName: "Jira",
        description: "Manage issues and sprints",
        logoUrl: getBrandLogo("atlassian.com/jira"),
        category: "Developer Tools",
        methods: ["api_key", "oauth2"],
        comingSoon: true,
        mcpServerUrl: "https://mcp.pipedream.com/app/jira",
        mcpAuthType: "oauth2"
    },

    // Project Management
    {
        provider: "asana",
        displayName: "Asana",
        description: "Manage tasks and projects",
        logoUrl: getBrandLogo("asana.com"),
        category: "Project Management",
        methods: ["api_key", "oauth2"],
        comingSoon: true,
        mcpServerUrl: "https://mcp.pipedream.com/app/asana",
        mcpAuthType: "oauth2"
    },
    {
        provider: "trello",
        displayName: "Trello",
        description: "Manage boards and cards",
        logoUrl: getBrandLogo("trello.com"),
        category: "Project Management",
        methods: ["api_key", "oauth2"],
        comingSoon: true,
        mcpServerUrl: "https://mcp.pipedream.com/app/trello",
        mcpAuthType: "oauth2"
    },
    {
        provider: "monday",
        displayName: "Monday.com",
        description: "Manage work boards",
        logoUrl: getBrandLogo("monday.com"),
        category: "Project Management",
        methods: ["api_key"],
        comingSoon: true
    },
    {
        provider: "clickup",
        displayName: "ClickUp",
        description: "Manage tasks and docs",
        logoUrl: getBrandLogo("clickup.com"),
        category: "Project Management",
        methods: ["api_key"],
        comingSoon: true
    },
    {
        provider: "basecamp",
        displayName: "Basecamp",
        description: "Project management and collaboration",
        logoUrl: getBrandLogo("basecamp.com"),
        category: "Project Management",
        methods: ["oauth2"],
        comingSoon: true
    },
    {
        provider: "wrike",
        displayName: "Wrike",
        description: "Work management platform",
        logoUrl: getBrandLogo("wrike.com"),
        category: "Project Management",
        methods: ["oauth2"],
        comingSoon: true
    },
    {
        provider: "smartsheet",
        displayName: "Smartsheet",
        description: "Work execution platform",
        logoUrl: getBrandLogo("smartsheet.com"),
        category: "Project Management",
        methods: ["oauth2"],
        comingSoon: true
    },
    {
        provider: "todoist",
        displayName: "Todoist",
        description: "Task management application",
        logoUrl: getBrandLogo("todoist.com"),
        category: "Project Management",
        methods: ["api_key"],
        comingSoon: true
    },

    // CRM & Sales
    {
        provider: "salesforce",
        displayName: "Salesforce",
        description: "Manage leads, contacts, and opportunities",
        logoUrl: getBrandLogo("salesforce.com"),
        category: "CRM & Sales",
        methods: ["oauth2"],
        comingSoon: true
    },
    {
        provider: "hubspot",
        displayName: "HubSpot",
        description: "Manage contacts, companies, deals, and more",
        logoUrl: getBrandLogo("hubspot.com"),
        category: "CRM & Sales",
        methods: ["oauth2"],
        mcpServerUrl: "https://mcp.pipedream.com/app/hubspot",
        mcpAuthType: "oauth2"
    },
    {
        provider: "pipedrive",
        displayName: "Pipedrive",
        description: "Manage sales pipelines",
        logoUrl: getBrandLogo("pipedrive.com"),
        category: "CRM & Sales",
        methods: ["api_key", "oauth2"],
        comingSoon: true
    },

    // E-commerce & Payments
    {
        provider: "shopify",
        displayName: "Shopify",
        description: "Manage products and orders",
        logoUrl: getBrandLogo("shopify.com"),
        category: "E-commerce",
        methods: ["api_key", "oauth2"],
        comingSoon: true,
        mcpServerUrl: "https://mcp.pipedream.com/app/shopify",
        mcpAuthType: "oauth2"
    },

    // Marketing & Email
    {
        provider: "mailchimp",
        displayName: "Mailchimp",
        description: "Manage email campaigns and lists",
        logoUrl: getBrandLogo("mailchimp.com"),
        category: "Marketing",
        methods: ["api_key", "oauth2"],
        comingSoon: true,
        mcpServerUrl: "https://mcp.pipedream.com/app/mailchimp",
        mcpAuthType: "oauth2"
    },
    {
        provider: "sendgrid",
        displayName: "SendGrid",
        description: "Send transactional emails",
        logoUrl: getBrandLogo("sendgrid.com"),
        category: "Marketing",
        methods: ["api_key"],
        comingSoon: true,
        mcpServerUrl: "https://mcp.pipedream.com/app/sendgrid",
        mcpAuthType: "api_key"
    },
    {
        provider: "twilio",
        displayName: "Twilio",
        description: "Send SMS and make calls",
        logoUrl: getBrandLogo("twilio.com"),
        category: "Marketing",
        methods: ["api_key"],
        comingSoon: true,
        mcpServerUrl: "https://mcp.pipedream.com/app/twilio",
        mcpAuthType: "api_key"
    },

    // File Storage
    {
        provider: "dropbox",
        displayName: "Dropbox",
        description: "Manage files and folders",
        logoUrl: getBrandLogo("dropbox.com"),
        category: "File Storage",
        methods: ["oauth2"],
        comingSoon: true
    },
    {
        provider: "box",
        displayName: "Box",
        description: "Manage enterprise files",
        logoUrl: getBrandLogo("box.com"),
        category: "File Storage",
        methods: ["oauth2"],
        comingSoon: true
    },
    {
        provider: "onedrive",
        displayName: "OneDrive",
        description: "Microsoft cloud storage",
        logoUrl: getBrandLogo("onedrive.live.com"),
        category: "File Storage",
        methods: ["oauth2"],
        comingSoon: true
    },

    // Social Media
    {
        provider: "twitter",
        displayName: "Twitter/X",
        description: "Post tweets and manage account",
        logoUrl: getBrandLogo("x.com"),
        category: "Social Media",
        methods: ["api_key", "oauth2"],
        comingSoon: true
    },
    {
        provider: "linkedin",
        displayName: "LinkedIn",
        description: "Post content and manage connections",
        logoUrl: getBrandLogo("linkedin.com"),
        category: "Social Media",
        methods: ["oauth2"],
        comingSoon: true
    },
    {
        provider: "facebook",
        displayName: "Facebook",
        description: "Post and manage pages",
        logoUrl: getBrandLogo("facebook.com"),
        category: "Social Media",
        methods: ["oauth2"],
        comingSoon: true
    },
    {
        provider: "instagram",
        displayName: "Instagram",
        description: "Post content and manage account",
        logoUrl: getBrandLogo("instagram.com"),
        category: "Social Media",
        methods: ["oauth2"],
        comingSoon: true
    },

    // Analytics
    {
        provider: "google-analytics",
        displayName: "Google Analytics",
        description: "Track and analyze website traffic",
        logoUrl: getBrandLogo("analytics.google.com"),
        category: "Analytics",
        methods: ["oauth2"],
        comingSoon: true
    },
    {
        provider: "mixpanel",
        displayName: "Mixpanel",
        description: "Product analytics and insights",
        logoUrl: getBrandLogo("mixpanel.com"),
        category: "Analytics",
        methods: ["api_key"],
        comingSoon: true
    },
    {
        provider: "amplitude",
        displayName: "Amplitude",
        description: "Product analytics platform",
        logoUrl: getBrandLogo("amplitude.com"),
        category: "Analytics",
        methods: ["api_key"],
        comingSoon: true
    },
    {
        provider: "segment",
        displayName: "Segment",
        description: "Customer data platform",
        logoUrl: getBrandLogo("segment.com"),
        category: "Analytics",
        methods: ["api_key"],
        comingSoon: true
    },
    {
        provider: "hotjar",
        displayName: "Hotjar",
        description: "Behavior analytics and user feedback",
        logoUrl: getBrandLogo("hotjar.com"),
        category: "Analytics",
        methods: ["api_key"],
        comingSoon: true
    },
    {
        provider: "heap",
        displayName: "Heap",
        description: "Product analytics platform",
        logoUrl: getBrandLogo("heap.io"),
        category: "Analytics",
        methods: ["api_key"],
        comingSoon: true
    },
    {
        provider: "chartmogul",
        displayName: "ChartMogul",
        description: "Subscription analytics platform",
        logoUrl: getBrandLogo("chartmogul.com"),
        category: "Analytics",
        methods: ["api_key"],
        comingSoon: true
    },
    {
        provider: "fathom",
        displayName: "Fathom Analytics",
        description: "Privacy-focused web analytics",
        logoUrl: getBrandLogo("usefathom.com"),
        category: "Analytics",
        methods: ["api_key"],
        comingSoon: true
    },
    {
        provider: "plausible",
        displayName: "Plausible",
        description: "Privacy-friendly analytics",
        logoUrl: getBrandLogo("plausible.io"),
        category: "Analytics",
        methods: ["api_key"],
        comingSoon: true
    },
    {
        provider: "posthog",
        displayName: "PostHog",
        description: "Product analytics and feature flags",
        logoUrl: getBrandLogo("posthog.com"),
        category: "Analytics",
        methods: ["api_key"],
        comingSoon: true
    },

    // Accounting & Finance
    {
        provider: "quickbooks",
        displayName: "QuickBooks",
        description: "Accounting and bookkeeping",
        logoUrl: getBrandLogo("quickbooks.intuit.com"),
        category: "Accounting",
        methods: ["oauth2"],
        comingSoon: true
    },
    {
        provider: "xero",
        displayName: "Xero",
        description: "Cloud accounting software",
        logoUrl: getBrandLogo("xero.com"),
        category: "Accounting",
        methods: ["oauth2"],
        comingSoon: true
    },
    {
        provider: "stripe",
        displayName: "Stripe",
        description: "Payment processing platform",
        logoUrl: getBrandLogo("stripe.com"),
        category: "Payment Processing",
        methods: ["api_key"],
        comingSoon: true
    },
    {
        provider: "plaid",
        displayName: "Plaid",
        description: "Banking and financial data",
        logoUrl: getBrandLogo("plaid.com"),
        category: "Accounting",
        methods: ["api_key"],
        comingSoon: true
    },
    {
        provider: "sage",
        displayName: "Sage",
        description: "Business accounting software",
        logoUrl: getBrandLogo("sage.com"),
        category: "Accounting",
        methods: ["oauth2"],
        comingSoon: true
    },
    {
        provider: "freshbooks",
        displayName: "FreshBooks",
        description: "Small business accounting",
        logoUrl: getBrandLogo("freshbooks.com"),
        category: "Accounting",
        methods: ["oauth2"],
        comingSoon: true
    },
    {
        provider: "wave",
        displayName: "Wave",
        description: "Free accounting software",
        logoUrl: getBrandLogo("waveapps.com"),
        category: "Accounting",
        methods: ["oauth2"],
        comingSoon: true
    },
    {
        provider: "bill-com",
        displayName: "Bill.com",
        description: "Accounts payable and receivable automation",
        logoUrl: getBrandLogo("bill.com"),
        category: "Accounting",
        methods: ["oauth2"],
        comingSoon: true
    },
    {
        provider: "expensify",
        displayName: "Expensify",
        description: "Expense management and reporting",
        logoUrl: getBrandLogo("expensify.com"),
        category: "Accounting",
        methods: ["api_key"],
        comingSoon: true
    },
    {
        provider: "ramp",
        displayName: "Ramp",
        description: "Corporate card and expense management",
        logoUrl: getBrandLogo("ramp.com"),
        category: "Accounting",
        methods: ["api_key"],
        comingSoon: true
    },
    {
        provider: "wise",
        displayName: "Wise",
        description: "International money transfers",
        logoUrl: getBrandLogo("wise.com"),
        category: "Accounting",
        methods: ["api_key"],
        comingSoon: true
    },

    // HR & Recruiting
    {
        provider: "workday",
        displayName: "Workday",
        description: "Enterprise HR and finance",
        logoUrl: getBrandLogo("workday.com"),
        category: "HR",
        methods: ["oauth2"],
        comingSoon: true
    },
    {
        provider: "adp",
        displayName: "ADP",
        description: "Payroll and HR management",
        logoUrl: getBrandLogo("adp.com"),
        category: "HR",
        methods: ["oauth2"],
        comingSoon: true
    },
    {
        provider: "gusto",
        displayName: "Gusto",
        description: "Payroll and benefits platform",
        logoUrl: getBrandLogo("gusto.com"),
        category: "HR",
        methods: ["oauth2"],
        comingSoon: true
    },
    {
        provider: "rippling",
        displayName: "Rippling",
        description: "HR and IT management",
        logoUrl: getBrandLogo("rippling.com"),
        category: "HR",
        methods: ["oauth2"],
        comingSoon: true
    },

    // Customer Support
    {
        provider: "zendesk",
        displayName: "Zendesk",
        description: "Customer support ticketing",
        logoUrl: getBrandLogo("zendesk.com"),
        category: "Customer Support",
        methods: ["oauth2"],
        comingSoon: true
    },
    {
        provider: "intercom",
        displayName: "Intercom",
        description: "Customer messaging platform",
        logoUrl: getBrandLogo("intercom.com"),
        category: "Customer Support",
        methods: ["api_key"],
        comingSoon: true
    },
    {
        provider: "freshdesk",
        displayName: "Freshdesk",
        description: "Customer support software",
        logoUrl: getBrandLogo("freshdesk.com"),
        category: "Customer Support",
        methods: ["api_key"],
        comingSoon: true
    },
    {
        provider: "helpscout",
        displayName: "Help Scout",
        description: "Help desk software",
        logoUrl: getBrandLogo("helpscout.com"),
        category: "Customer Support",
        methods: ["api_key"],
        comingSoon: true
    },
    {
        provider: "livechat",
        displayName: "LiveChat",
        description: "Live chat customer service",
        logoUrl: getBrandLogo("livechat.com"),
        category: "Customer Support",
        methods: ["oauth2"],
        comingSoon: true
    },
    {
        provider: "drift",
        displayName: "Drift",
        description: "Conversational marketing platform",
        logoUrl: getBrandLogo("drift.com"),
        category: "Customer Support",
        methods: ["oauth2"],
        comingSoon: true
    },
    {
        provider: "crisp",
        displayName: "Crisp",
        description: "Customer messaging platform",
        logoUrl: getBrandLogo("crisp.chat"),
        category: "Customer Support",
        methods: ["api_key"],
        comingSoon: true
    },
    {
        provider: "chatbase",
        displayName: "Chatbase",
        description: "AI chatbot platform",
        logoUrl: getBrandLogo("chatbase.co"),
        category: "Customer Support",
        methods: ["api_key"],
        comingSoon: true
    },
    {
        provider: "gorgias",
        displayName: "Gorgias",
        description: "E-commerce helpdesk platform",
        logoUrl: getBrandLogo("gorgias.com"),
        category: "Customer Support",
        methods: ["oauth2"],
        comingSoon: true
    },
    {
        provider: "kustomer",
        displayName: "Kustomer",
        description: "CRM-powered customer service",
        logoUrl: getBrandLogo("kustomer.com"),
        category: "Customer Support",
        methods: ["api_key"],
        comingSoon: true
    },
    {
        provider: "reamaze",
        displayName: "Re:amaze",
        description: "Customer service and live chat",
        logoUrl: getBrandLogo("reamaze.com"),
        category: "Customer Support",
        methods: ["api_key"],
        comingSoon: true
    },
    {
        provider: "tidio",
        displayName: "Tidio",
        description: "Live chat and chatbots",
        logoUrl: getBrandLogo("tidio.com"),
        category: "Customer Support",
        methods: ["api_key"],
        comingSoon: true
    },

    // E-commerce (Additional)
    {
        provider: "woocommerce",
        displayName: "WooCommerce",
        description: "WordPress e-commerce plugin",
        logoUrl: getBrandLogo("woocommerce.com"),
        category: "E-commerce",
        methods: ["api_key"],
        comingSoon: true
    },
    {
        provider: "magento",
        displayName: "Magento",
        description: "E-commerce platform",
        logoUrl: getBrandLogo("magento.com"),
        category: "E-commerce",
        methods: ["api_key"],
        comingSoon: true
    },
    {
        provider: "bigcommerce",
        displayName: "BigCommerce",
        description: "E-commerce platform",
        logoUrl: getBrandLogo("bigcommerce.com"),
        category: "E-commerce",
        methods: ["api_key"],
        comingSoon: true
    },
    {
        provider: "square",
        displayName: "Square",
        description: "Payment and POS system",
        logoUrl: getBrandLogo("squareup.com"),
        category: "Payment Processing",
        methods: ["oauth2"],
        comingSoon: true
    },
    {
        provider: "paypal",
        displayName: "PayPal",
        description: "Payment processing platform",
        logoUrl: getBrandLogo("paypal.com"),
        category: "Payment Processing",
        methods: ["oauth2"],
        comingSoon: true
    },
    {
        provider: "amazon-seller-central",
        displayName: "Amazon Seller Central",
        description: "Amazon marketplace management",
        logoUrl: getBrandLogo("sellercentral.amazon.com"),
        category: "E-commerce",
        methods: ["api_key"],
        comingSoon: true
    },
    {
        provider: "printful",
        displayName: "Printful",
        description: "Print-on-demand dropshipping",
        logoUrl: getBrandLogo("printful.com"),
        category: "E-commerce",
        methods: ["oauth2"],
        comingSoon: true
    },
    {
        provider: "shippo",
        displayName: "Shippo",
        description: "Multi-carrier shipping API",
        logoUrl: getBrandLogo("goshippo.com"),
        category: "E-commerce",
        methods: ["api_key"],
        comingSoon: true
    },
    {
        provider: "shipstation",
        displayName: "ShipStation",
        description: "Shipping and fulfillment",
        logoUrl: getBrandLogo("shipstation.com"),
        category: "E-commerce",
        methods: ["api_key"],
        comingSoon: true
    },

    // Marketing (Additional)
    {
        provider: "hubspot-marketing",
        displayName: "HubSpot Marketing",
        description: "Marketing automation",
        logoUrl: getBrandLogo("hubspot.com"),
        category: "Marketing",
        methods: ["oauth2"],
        comingSoon: true
    },
    {
        provider: "marketo",
        displayName: "Marketo",
        description: "Marketing automation platform",
        logoUrl: getBrandLogo("marketo.com"),
        category: "Marketing",
        methods: ["api_key"],
        comingSoon: true
    },
    {
        provider: "activecampaign",
        displayName: "ActiveCampaign",
        description: "Email marketing automation",
        logoUrl: getBrandLogo("activecampaign.com"),
        category: "Marketing",
        methods: ["api_key"],
        comingSoon: true
    },
    {
        provider: "constantcontact",
        displayName: "Constant Contact",
        description: "Email marketing platform",
        logoUrl: getBrandLogo("constantcontact.com"),
        category: "Marketing",
        methods: ["oauth2"],
        comingSoon: true
    },
    {
        provider: "typeform",
        displayName: "Typeform",
        description: "Online forms and surveys",
        logoUrl: getBrandLogo("typeform.com"),
        category: "Marketing",
        methods: ["api_key"],
        comingSoon: true
    },
    {
        provider: "surveymonkey",
        displayName: "SurveyMonkey",
        description: "Online survey platform",
        logoUrl: getBrandLogo("surveymonkey.com"),
        category: "Marketing",
        methods: ["oauth2"],
        comingSoon: true
    },
    {
        provider: "klaviyo",
        displayName: "Klaviyo",
        description: "E-commerce marketing automation",
        logoUrl: getBrandLogo("klaviyo.com"),
        category: "Marketing",
        methods: ["api_key"],
        comingSoon: true
    },
    {
        provider: "pardot",
        displayName: "Pardot",
        description: "Salesforce B2B marketing automation",
        logoUrl: getBrandLogo("pardot.com"),
        category: "Marketing",
        methods: ["oauth2"],
        comingSoon: true
    },
    {
        provider: "convertkit",
        displayName: "ConvertKit",
        description: "Email marketing for creators",
        logoUrl: getBrandLogo("convertkit.com"),
        category: "Marketing",
        methods: ["api_key"],
        comingSoon: true
    },
    {
        provider: "drip",
        displayName: "Drip",
        description: "E-commerce CRM and email marketing",
        logoUrl: getBrandLogo("drip.com"),
        category: "Marketing",
        methods: ["api_key"],
        comingSoon: true
    },
    {
        provider: "getresponse",
        displayName: "GetResponse",
        description: "Email marketing and automation",
        logoUrl: getBrandLogo("getresponse.com"),
        category: "Marketing",
        methods: ["api_key"],
        comingSoon: true
    },
    {
        provider: "mailgun",
        displayName: "Mailgun",
        description: "Email API service for developers",
        logoUrl: getBrandLogo("mailgun.com"),
        category: "Marketing",
        methods: ["api_key"],
        comingSoon: true
    },
    {
        provider: "sendinblue",
        displayName: "Brevo (Sendinblue)",
        description: "Marketing automation platform",
        logoUrl: getBrandLogo("brevo.com"),
        category: "Marketing",
        methods: ["api_key"],
        comingSoon: true
    },
    {
        provider: "medium",
        displayName: "Medium",
        description: "Publishing platform for writers",
        logoUrl: getBrandLogo("medium.com"),
        category: "Marketing",
        methods: ["oauth2"],
        comingSoon: true
    },

    // CRM & Sales (Additional)
    {
        provider: "zoho-crm",
        displayName: "Zoho CRM",
        description: "Customer relationship management",
        logoUrl: getBrandLogo("zoho.com"),
        category: "CRM & Sales",
        methods: ["oauth2"],
        comingSoon: true
    },
    {
        provider: "copper",
        displayName: "Copper",
        description: "CRM for Google Workspace",
        logoUrl: getBrandLogo("copper.com"),
        category: "CRM & Sales",
        methods: ["api_key"],
        comingSoon: true
    },
    {
        provider: "closeio",
        displayName: "Close",
        description: "Sales engagement CRM",
        logoUrl: getBrandLogo("close.com"),
        category: "CRM & Sales",
        methods: ["api_key"],
        comingSoon: true
    },
    {
        provider: "capsule",
        displayName: "Capsule CRM",
        description: "Simple CRM for small businesses",
        logoUrl: getBrandLogo("capsulecrm.com"),
        category: "CRM & Sales",
        methods: ["api_key"],
        comingSoon: true
    },
    {
        provider: "insightly",
        displayName: "Insightly",
        description: "CRM and project management",
        logoUrl: getBrandLogo("insightly.com"),
        category: "CRM & Sales",
        methods: ["oauth2"],
        comingSoon: true
    },
    {
        provider: "nutshell",
        displayName: "Nutshell",
        description: "Sales automation CRM",
        logoUrl: getBrandLogo("nutshell.com"),
        category: "CRM & Sales",
        methods: ["api_key"],
        comingSoon: true
    },

    // Collaboration (Additional Productivity)
    {
        provider: "google-drive",
        displayName: "Google Drive",
        description: "Cloud file storage and sharing",
        logoUrl: getBrandLogo("drive.google.com"),
        category: "File Storage",
        methods: ["oauth2"],
<<<<<<< HEAD
        comingSoon: true,
=======
>>>>>>> 9dc87d3f
        mcpServerUrl: "https://mcp.pipedream.com/app/google-drive",
        mcpAuthType: "oauth2"
    },
    {
        provider: "google-sheets",
        displayName: "Google Sheets",
        description: "Cloud spreadsheet application",
        logoUrl: getBrandLogo("sheets.google.com"),
        category: "Productivity",
<<<<<<< HEAD
        methods: ["oauth2"],
        comingSoon: true
=======
        methods: ["oauth2"]
>>>>>>> 9dc87d3f
    },
    {
        provider: "google-docs",
        displayName: "Google Docs",
        description: "Cloud document editing",
        logoUrl: getBrandLogo("docs.google.com"),
        category: "Productivity",
        methods: ["oauth2"],
        comingSoon: true
    },
    {
        provider: "google-slides",
        displayName: "Google Slides",
        description: "Cloud presentation software",
        logoUrl: getBrandLogo("slides.google.com"),
        category: "Productivity",
        methods: ["oauth2"],
        comingSoon: true
    },
    {
        provider: "gmail",
        displayName: "Gmail",
        description: "Email service and automation",
        logoUrl: getBrandLogo("gmail.com"),
        category: "Communication",
        methods: ["oauth2"],
        comingSoon: true
    },
    {
        provider: "google-calendar",
        displayName: "Google Calendar",
        description: "Calendar and scheduling",
        logoUrl: getBrandLogo("calendar.google.com"),
        category: "Productivity",
<<<<<<< HEAD
        methods: ["oauth2"],
        comingSoon: true
=======
        methods: ["oauth2"]
>>>>>>> 9dc87d3f
    },
    {
        provider: "miro",
        displayName: "Miro",
        description: "Online whiteboard platform",
        logoUrl: getBrandLogo("miro.com"),
        category: "Productivity",
        methods: ["oauth2"],
        comingSoon: true
    },
    {
        provider: "confluence",
        displayName: "Confluence",
        description: "Team workspace by Atlassian",
        logoUrl: getBrandLogo("atlassian.com/confluence"),
        category: "Productivity",
        methods: ["oauth2"],
        comingSoon: true
    },
    {
        provider: "sharepoint",
        displayName: "SharePoint",
        description: "Microsoft document management",
        logoUrl: getBrandLogo("sharepoint.com"),
        category: "Productivity",
        methods: ["oauth2"],
        comingSoon: true
    },
    {
        provider: "evernote",
        displayName: "Evernote",
        description: "Note-taking and organization",
        logoUrl: getBrandLogo("evernote.com"),
        category: "Productivity",
        methods: ["oauth2"],
        comingSoon: true
    },
    {
        provider: "figma",
        displayName: "Figma",
<<<<<<< HEAD
        description: "Design and prototyping tool",
        logoUrl: getBrandLogo("figma.com"),
        category: "Design",
        methods: ["api_key"],
        comingSoon: true
=======
        description: "Design and prototyping tool - access files, components, comments",
        logoUrl: getBrandLogo("figma.com"),
        category: "Design",
        methods: ["oauth2"]
>>>>>>> 9dc87d3f
    },
    {
        provider: "canva",
        displayName: "Canva",
        description: "Graphic design platform",
        logoUrl: getBrandLogo("canva.com"),
        category: "Design",
        methods: ["oauth2"],
        comingSoon: true
    },

    // Video & Communication
    {
        provider: "zoom",
        displayName: "Zoom",
        description: "Video conferencing platform",
        logoUrl: getBrandLogo("zoom.us"),
        category: "Communication",
        methods: ["oauth2"],
        comingSoon: true
    },
    {
        provider: "calendly",
        displayName: "Calendly",
        description: "Meeting scheduling tool",
        logoUrl: getBrandLogo("calendly.com"),
        category: "Productivity",
        methods: ["api_key"],
        comingSoon: true
    },
    {
        provider: "loom",
        displayName: "Loom",
        description: "Video messaging platform",
        logoUrl: getBrandLogo("loom.com"),
        category: "Communication",
        methods: ["api_key"],
        comingSoon: true
    },
    {
        provider: "ringcentral",
        displayName: "RingCentral",
        description: "Business phone and messaging",
        logoUrl: getBrandLogo("ringcentral.com"),
        category: "Communication",
        methods: ["oauth2"],
        comingSoon: true
    },
    {
        provider: "webex",
        displayName: "Webex",
        description: "Cisco video conferencing",
        logoUrl: getBrandLogo("webex.com"),
        category: "Communication",
        methods: ["oauth2"],
        comingSoon: true
    },
    {
        provider: "google-meet",
        displayName: "Google Meet",
        description: "Video conferencing by Google",
        logoUrl: getBrandLogo("meet.google.com"),
        category: "Communication",
        methods: ["oauth2"],
        comingSoon: true
    },
    {
        provider: "front",
        displayName: "Front",
        description: "Shared inbox and team collaboration",
        logoUrl: getBrandLogo("front.com"),
        category: "Communication",
        methods: ["oauth2"],
        comingSoon: true
    },
    {
        provider: "postmark",
        displayName: "Postmark",
        description: "Transactional email delivery",
        logoUrl: getBrandLogo("postmarkapp.com"),
        category: "Communication",
        methods: ["api_key"],
        comingSoon: true
    },
    {
        provider: "messagebird",
        displayName: "MessageBird",
        description: "Communications platform API",
        logoUrl: getBrandLogo("messagebird.com"),
        category: "Communication",
        methods: ["api_key"],
        comingSoon: true
    },
    {
        provider: "vonage",
        displayName: "Vonage",
        description: "Communications APIs",
        logoUrl: getBrandLogo("vonage.com"),
        category: "Communication",
        methods: ["api_key"],
        comingSoon: true
    },

    // Developer Tools (Additional)
    {
        provider: "linear",
        displayName: "Linear",
        description: "Issue tracking for software teams",
        logoUrl: getBrandLogo("linear.app"),
        category: "Developer Tools",
<<<<<<< HEAD
        methods: ["api_key"],
        comingSoon: true
=======
        methods: ["oauth2"]
>>>>>>> 9dc87d3f
    },
    {
        provider: "vercel",
        displayName: "Vercel",
        description: "Frontend deployment platform",
        logoUrl: getBrandLogo("vercel.com"),
        category: "Developer Tools",
        methods: ["api_key"],
        comingSoon: true
    },
    {
        provider: "netlify",
        displayName: "Netlify",
        description: "Web hosting and automation",
        logoUrl: getBrandLogo("netlify.com"),
        category: "Developer Tools",
        methods: ["api_key"],
        comingSoon: true
    },
    {
        provider: "datadog",
        displayName: "Datadog",
        description: "Monitoring and analytics",
        logoUrl: getBrandLogo("datadoghq.com"),
        category: "Developer Tools",
        methods: ["api_key"],
        comingSoon: true
    },
    {
        provider: "sentry",
        displayName: "Sentry",
        description: "Error tracking and monitoring",
        logoUrl: getBrandLogo("sentry.io"),
        category: "Developer Tools",
        methods: ["api_key"],
        comingSoon: true
    },
    {
        provider: "pagerduty",
        displayName: "PagerDuty",
        description: "Incident management platform",
        logoUrl: getBrandLogo("pagerduty.com"),
        category: "Developer Tools",
        methods: ["api_key"],
        comingSoon: true
    },
    {
        provider: "aws",
        displayName: "AWS",
        description: "Amazon Web Services cloud platform",
        logoUrl: getBrandLogo("aws.amazon.com"),
        category: "Developer Tools",
        methods: ["api_key"],
        comingSoon: true
    },
    {
        provider: "google-cloud",
        displayName: "Google Cloud Platform",
        description: "Google cloud services",
        logoUrl: getBrandLogo("cloud.google.com"),
        category: "Developer Tools",
        methods: ["oauth2"],
        comingSoon: true
    },
    {
        provider: "azure",
        displayName: "Microsoft Azure",
        description: "Microsoft cloud platform",
        logoUrl: getBrandLogo("azure.microsoft.com"),
        category: "Developer Tools",
        methods: ["oauth2"],
        comingSoon: true
    },
    {
        provider: "circleci",
        displayName: "CircleCI",
        description: "Continuous integration platform",
        logoUrl: getBrandLogo("circleci.com"),
        category: "Developer Tools",
        methods: ["api_key"],
        comingSoon: true
    },
    {
        provider: "cloudflare",
        displayName: "Cloudflare",
        description: "CDN and security platform",
        logoUrl: getBrandLogo("cloudflare.com"),
        category: "Developer Tools",
        methods: ["api_key"],
        comingSoon: true
    },
    {
        provider: "digitalocean",
        displayName: "DigitalOcean",
        description: "Cloud infrastructure provider",
        logoUrl: getBrandLogo("digitalocean.com"),
        category: "Developer Tools",
        methods: ["oauth2"],
        comingSoon: true
    },
    {
        provider: "heroku",
        displayName: "Heroku",
        description: "Platform as a service",
        logoUrl: getBrandLogo("heroku.com"),
        category: "Developer Tools",
        methods: ["api_key"],
        comingSoon: true
    },
    {
        provider: "new-relic",
        displayName: "New Relic",
        description: "Application performance monitoring",
        logoUrl: getBrandLogo("newrelic.com"),
        category: "Developer Tools",
        methods: ["api_key"],
        comingSoon: true
    },
    {
        provider: "postman",
        displayName: "Postman",
        description: "API development platform",
        logoUrl: getBrandLogo("postman.com"),
        category: "Developer Tools",
        methods: ["api_key"],
        comingSoon: true
    },

    // Cloud Storage (Additional)
    {
        provider: "aws-s3",
        displayName: "AWS S3",
        description: "Amazon cloud storage",
        logoUrl: getBrandLogo("aws.amazon.com"),
        category: "File Storage",
        methods: ["api_key"],
        comingSoon: true
    },
    {
        provider: "google-cloud-storage",
        displayName: "Google Cloud Storage",
        description: "Google cloud storage",
        logoUrl: getBrandLogo("cloud.google.com"),
        category: "File Storage",
        methods: ["oauth2"],
        comingSoon: true
    },
    {
        provider: "azure-storage",
        displayName: "Azure Storage",
        description: "Microsoft cloud storage",
        logoUrl: getBrandLogo("azure.microsoft.com"),
        category: "File Storage",
        methods: ["api_key"],
        comingSoon: true
    },
    {
        provider: "icloud",
        displayName: "iCloud",
        description: "Apple cloud storage",
        logoUrl: getBrandLogo("icloud.com"),
        category: "File Storage",
        methods: ["oauth2"],
        comingSoon: true
    },

    // Social Media (Additional)
    {
        provider: "youtube",
        displayName: "YouTube",
        description: "Video sharing platform",
        logoUrl: getBrandLogo("youtube.com"),
        category: "Social Media",
        methods: ["oauth2"],
        comingSoon: true
    },
    {
        provider: "tiktok",
        displayName: "TikTok",
        description: "Short-form video platform",
        logoUrl: getBrandLogo("tiktok.com"),
        category: "Social Media",
        methods: ["oauth2"],
        comingSoon: true
    },
    {
        provider: "pinterest",
        displayName: "Pinterest",
        description: "Visual discovery platform",
        logoUrl: getBrandLogo("pinterest.com"),
        category: "Social Media",
        methods: ["oauth2"],
        comingSoon: true
    },
    {
        provider: "reddit",
        displayName: "Reddit",
        description: "Social news aggregation",
        logoUrl: getBrandLogo("reddit.com"),
        category: "Social Media",
        methods: ["oauth2"],
        comingSoon: true
    },

    // Databases & Data
    {
        provider: "mongodb",
        displayName: "MongoDB",
        description: "NoSQL database platform",
        logoUrl: getBrandLogo("mongodb.com"),
        category: "Databases",
        methods: ["api_key"],
        comingSoon: true
    },
    {
        provider: "postgresql",
        displayName: "PostgreSQL",
        description: "Relational database",
        logoUrl: getBrandLogo("postgrespro.com"),
        category: "Databases",
        methods: ["api_key"]
    },
    {
        provider: "mysql",
        displayName: "MySQL",
        description: "Relational database",
        logoUrl: getBrandLogo("mysql.com"),
        category: "Databases",
        methods: ["api_key"],
        comingSoon: true
    },
    {
        provider: "redis",
        displayName: "Redis",
        description: "In-memory data store",
        logoUrl: getBrandLogo("redis.io"),
        category: "Databases",
        methods: ["api_key"],
        comingSoon: true
    },
    {
        provider: "snowflake",
        displayName: "Snowflake",
        description: "Cloud data warehouse",
        logoUrl: getBrandLogo("snowflake.com"),
        category: "Databases",
        methods: ["api_key"],
        comingSoon: true
    },
    {
        provider: "bigquery",
        displayName: "BigQuery",
        description: "Google Cloud data warehouse",
        logoUrl: getBrandLogo("cloud.google.com/bigquery"),
        category: "Databases",
        methods: ["oauth2"],
        comingSoon: true
    },
    {
        provider: "databricks",
        displayName: "Databricks",
        description: "Data and AI platform",
        logoUrl: getBrandLogo("databricks.com"),
        category: "Databases",
        methods: ["api_key"],
        comingSoon: true
    },
    {
        provider: "elasticsearch",
        displayName: "Elasticsearch",
        description: "Search and analytics engine",
        logoUrl: getBrandLogo("elastic.co"),
        category: "Databases",
        methods: ["api_key"],
        comingSoon: true
    },
    {
        provider: "pinecone",
        displayName: "Pinecone",
        description: "Vector database for AI",
        logoUrl: getBrandLogo("pinecone.io"),
        category: "Databases",
        methods: ["api_key"],
        comingSoon: true
    },
    {
        provider: "redshift",
        displayName: "Amazon Redshift",
        description: "Cloud data warehouse",
        logoUrl: getBrandLogo("aws.amazon.com/redshift"),
        category: "Databases",
        methods: ["api_key"],
        comingSoon: true
    },

    // AI & ML (Additional)
    {
        provider: "cohere",
        displayName: "Cohere",
        description: "Language AI platform",
        logoUrl: getBrandLogo("cohere.com"),
        category: "AI & ML",
        methods: ["api_key"],
        comingSoon: true
    },
    {
        provider: "replicate",
        displayName: "Replicate",
        description: "Run ML models in the cloud",
        logoUrl: getBrandLogo("replicate.com"),
        category: "AI & ML",
        methods: ["api_key"],
        comingSoon: true
    },
    {
        provider: "stabilityai",
        displayName: "Stability AI",
        description: "Image generation AI",
        logoUrl: getBrandLogo("stability.ai"),
        category: "AI & ML",
        methods: ["api_key"],
        comingSoon: true
    },
    {
        provider: "elevenlabs",
        displayName: "ElevenLabs",
        description: "AI voice generation",
        logoUrl: getBrandLogo("elevenlabs.io"),
        category: "AI & ML",
        methods: ["api_key"],
        comingSoon: true
    },

    // ERP Systems
    {
        provider: "sap",
        displayName: "SAP",
        description: "Enterprise resource planning",
        logoUrl: getBrandLogo("sap.com"),
        category: "ERP",
        methods: ["oauth2"],
        comingSoon: true
    },
    {
        provider: "netsuite",
        displayName: "NetSuite",
        description: "Cloud ERP software",
        logoUrl: getBrandLogo("netsuite.com"),
        category: "ERP",
        methods: ["oauth2"],
        comingSoon: true
    },
    {
        provider: "odoo",
        displayName: "Odoo",
        description: "Open source ERP",
        logoUrl: getBrandLogo("odoo.com"),
        category: "ERP",
        methods: ["api_key"],
        comingSoon: true
    },
    {
        provider: "microsoft-dynamics",
        displayName: "Microsoft Dynamics 365",
        description: "Business applications and ERP",
        logoUrl: getBrandLogo("dynamics.microsoft.com"),
        category: "ERP",
        methods: ["oauth2"],
        comingSoon: true
    },
    {
        provider: "oracle-erp",
        displayName: "Oracle ERP Cloud",
        description: "Enterprise resource planning",
        logoUrl: getBrandLogo("oracle.com"),
        category: "ERP",
        methods: ["oauth2"],
        comingSoon: true
    },

    // Payment Processing
    {
        provider: "braintree",
        displayName: "Braintree",
        description: "PayPal payment gateway",
        logoUrl: getBrandLogo("braintreepayments.com"),
        category: "Payment Processing",
        methods: ["api_key"],
        comingSoon: true
    },
    {
        provider: "razorpay",
        displayName: "Razorpay",
        description: "Indian payment gateway",
        logoUrl: getBrandLogo("razorpay.com"),
        category: "Payment Processing",
        methods: ["api_key"],
        comingSoon: true
    },
    {
        provider: "adyen",
        displayName: "Adyen",
        description: "Global payment platform",
        logoUrl: getBrandLogo("adyen.com"),
        category: "Payment Processing",
        methods: ["api_key"],
        comingSoon: true
    },

    // Legal & Contracts
    {
        provider: "docusign",
        displayName: "DocuSign",
        description: "E-signature and document management",
        logoUrl: getBrandLogo("docusign.com"),
        category: "Legal & Contracts",
        methods: ["oauth2"],
        comingSoon: true
    },
    {
        provider: "pandadoc",
        displayName: "PandaDoc",
        description: "Document workflow automation",
        logoUrl: getBrandLogo("pandadoc.com"),
        category: "Legal & Contracts",
        methods: ["oauth2"],
        comingSoon: true
    },
    {
        provider: "hellosign",
        displayName: "HelloSign",
        description: "E-signature platform",
        logoUrl: getBrandLogo("hellosign.com"),
        category: "Legal & Contracts",
        methods: ["oauth2"],
        comingSoon: true
    },

    // Knowledge Base
    {
        provider: "gitbook",
        displayName: "GitBook",
        description: "Documentation platform",
        logoUrl: getBrandLogo("gitbook.com"),
        category: "Knowledge Base",
        methods: ["oauth2"],
        comingSoon: true
    },

    // Social Media Management
    {
        provider: "buffer",
        displayName: "Buffer",
        description: "Social media scheduling",
        logoUrl: getBrandLogo("buffer.com"),
        category: "Social Media Management",
        methods: ["oauth2"],
        comingSoon: true
    },
    {
        provider: "hootsuite",
        displayName: "Hootsuite",
        description: "Social media management platform",
        logoUrl: getBrandLogo("hootsuite.com"),
        category: "Social Media Management",
        methods: ["oauth2"],
        comingSoon: true
    },
    {
        provider: "later",
        displayName: "Later",
        description: "Visual social media scheduler",
        logoUrl: getBrandLogo("later.com"),
        category: "Social Media Management",
        methods: ["oauth2"],
        comingSoon: true
    },
    {
        provider: "sprout-social",
        displayName: "Sprout Social",
        description: "Social media management suite",
        logoUrl: getBrandLogo("sproutsocial.com"),
        category: "Social Media Management",
        methods: ["oauth2"],
        comingSoon: true
    },

    // Scheduling
    {
        provider: "acuity-scheduling",
        displayName: "Acuity Scheduling",
        description: "Appointment scheduling software",
        logoUrl: getBrandLogo("acuityscheduling.com"),
        category: "Scheduling",
        methods: ["oauth2"],
        comingSoon: true
    },
    {
        provider: "cal-com",
        displayName: "Cal.com",
        description: "Open source scheduling platform",
        logoUrl: getBrandLogo("cal.com"),
        category: "Scheduling",
        methods: ["api_key"],
        comingSoon: true
    },
    {
        provider: "chili-piper",
        displayName: "Chili Piper",
        description: "Revenue scheduling platform",
        logoUrl: getBrandLogo("chilipiper.com"),
        category: "Scheduling",
        methods: ["api_key"],
        comingSoon: true
    },
    {
        provider: "microsoft-bookings",
        displayName: "Microsoft Bookings",
        description: "Appointment scheduling app",
        logoUrl: getBrandLogo("microsoft.com/bookings"),
        category: "Scheduling",
        methods: ["oauth2"],
        comingSoon: true
    },

    // Forms & Surveys
    {
        provider: "google-forms",
        displayName: "Google Forms",
        description: "Survey and form builder",
        logoUrl: getBrandLogo("forms.google.com"),
        category: "Forms & Surveys",
        methods: ["oauth2"],
        comingSoon: true
    },
    {
        provider: "jotform",
        displayName: "Jotform",
        description: "Online form builder",
        logoUrl: getBrandLogo("jotform.com"),
        category: "Forms & Surveys",
        methods: ["api_key"],
        comingSoon: true
    },
    {
        provider: "wufoo",
        displayName: "Wufoo",
        description: "Online form builder",
        logoUrl: getBrandLogo("wufoo.com"),
        category: "Forms & Surveys",
        methods: ["api_key"],
        comingSoon: true
    },

    // Video & Webinar
    {
        provider: "demio",
        displayName: "Demio",
        description: "Webinar platform",
        logoUrl: getBrandLogo("demio.com"),
        category: "Video & Webinar",
        methods: ["api_key"],
        comingSoon: true
    },
    {
        provider: "gotowebinar",
        displayName: "GoToWebinar",
        description: "Webinar software",
        logoUrl: getBrandLogo("goto.com/webinar"),
        category: "Video & Webinar",
        methods: ["oauth2"],
        comingSoon: true
    },
    {
        provider: "riverside",
        displayName: "Riverside.fm",
        description: "Podcast and video recording",
        logoUrl: getBrandLogo("riverside.fm"),
        category: "Video & Webinar",
        methods: ["api_key"],
        comingSoon: true
    },
    {
        provider: "streamyard",
        displayName: "StreamYard",
        description: "Live streaming studio",
        logoUrl: getBrandLogo("streamyard.com"),
        category: "Video & Webinar",
        methods: ["api_key"],
        comingSoon: true
    },
    {
        provider: "vimeo",
        displayName: "Vimeo",
        description: "Video hosting platform",
        logoUrl: getBrandLogo("vimeo.com"),
        category: "Video & Webinar",
        methods: ["oauth2"],
        comingSoon: true
    },
    {
        provider: "wistia",
        displayName: "Wistia",
        description: "Video hosting for business",
        logoUrl: getBrandLogo("wistia.com"),
        category: "Video & Webinar",
        methods: ["api_key"],
        comingSoon: true
    },

    // SMS & Messaging
    {
        provider: "clicksend",
        displayName: "ClickSend",
        description: "SMS and communication APIs",
        logoUrl: getBrandLogo("clicksend.com"),
        category: "SMS & Messaging",
        methods: ["api_key"],
        comingSoon: true
    },
    {
        provider: "plivo",
        displayName: "Plivo",
        description: "SMS and voice API platform",
        logoUrl: getBrandLogo("plivo.com"),
        category: "SMS & Messaging",
        methods: ["api_key"],
        comingSoon: true
    },

    // Security & Authentication
    {
        provider: "auth0",
        displayName: "Auth0",
        description: "Authentication and authorization platform",
        logoUrl: getBrandLogo("auth0.com"),
        category: "Security & Authentication",
        methods: ["oauth2"],
        comingSoon: true
    },
    {
        provider: "okta",
        displayName: "Okta",
        description: "Identity and access management",
        logoUrl: getBrandLogo("okta.com"),
        category: "Security & Authentication",
        methods: ["oauth2"],
        comingSoon: true
    },
    {
        provider: "onelogin",
        displayName: "OneLogin",
        description: "Identity and access management",
        logoUrl: getBrandLogo("onelogin.com"),
        category: "Security & Authentication",
        methods: ["oauth2"],
        comingSoon: true
    },

    // Notifications
    {
        provider: "onesignal",
        displayName: "OneSignal",
        description: "Push notification service",
        logoUrl: getBrandLogo("onesignal.com"),
        category: "Notifications",
        methods: ["api_key"],
        comingSoon: true
    },
    {
        provider: "pusher",
        displayName: "Pusher",
        description: "Real-time messaging APIs",
        logoUrl: getBrandLogo("pusher.com"),
        category: "Notifications",
        methods: ["api_key"],
        comingSoon: true
    },
    {
        provider: "sendbird",
        displayName: "Sendbird",
        description: "Chat and messaging API",
        logoUrl: getBrandLogo("sendbird.com"),
        category: "Notifications",
        methods: ["api_key"],
        comingSoon: true
    },

    // Cloud Storage
    {
        provider: "backblaze-b2",
        displayName: "Backblaze B2",
        description: "Cloud storage service",
        logoUrl: getBrandLogo("backblaze.com"),
        category: "Cloud Storage",
        methods: ["api_key"],
        comingSoon: true
    },
    {
        provider: "wasabi",
        displayName: "Wasabi",
        description: "Cloud object storage",
        logoUrl: getBrandLogo("wasabi.com"),
        category: "Cloud Storage",
        methods: ["api_key"],
        comingSoon: true
    },

    // Cryptocurrency
    {
        provider: "coinbase",
        displayName: "Coinbase",
        description: "Cryptocurrency exchange platform",
        logoUrl: getBrandLogo("coinbase.com"),
        category: "Cryptocurrency",
        methods: ["oauth2"],
        comingSoon: true
    },

    // Business Intelligence
    {
        provider: "looker",
        displayName: "Looker",
        description: "Google business intelligence platform",
        logoUrl: getBrandLogo("looker.com"),
        category: "Business Intelligence",
        methods: ["oauth2"],
        comingSoon: true
    },
    {
        provider: "tableau",
        displayName: "Tableau",
        description: "Data visualization and analytics",
        logoUrl: getBrandLogo("tableau.com"),
        category: "Business Intelligence",
        methods: ["api_key"],
        comingSoon: true
    },
    {
        provider: "power-bi",
        displayName: "Power BI",
        description: "Microsoft business analytics",
        logoUrl: getBrandLogo("powerbi.microsoft.com"),
        category: "Business Intelligence",
        methods: ["oauth2"],
        comingSoon: true
    },

    // Content Management
    {
        provider: "wordpress",
        displayName: "WordPress",
        description: "Content management system",
        logoUrl: getBrandLogo("wordpress.com"),
        category: "Content Management",
        methods: ["oauth2"],
        comingSoon: true
    },
    {
        provider: "contentful",
        displayName: "Contentful",
        description: "Headless CMS platform",
        logoUrl: getBrandLogo("contentful.com"),
        category: "Content Management",
        methods: ["oauth2"],
        comingSoon: true
    },
    {
        provider: "ghost",
        displayName: "Ghost",
        description: "Open source publishing platform",
        logoUrl: getBrandLogo("ghost.org"),
        category: "Content Management",
        methods: ["api_key"],
        comingSoon: true
    },

    // Invoicing & Billing
    {
        provider: "chargebee",
        displayName: "Chargebee",
        description: "Subscription billing platform",
        logoUrl: getBrandLogo("chargebee.com"),
        category: "Invoicing & Billing",
        methods: ["api_key"],
        comingSoon: true
    },

    // Call Center
    {
        provider: "aircall",
        displayName: "Aircall",
        description: "Cloud phone system",
        logoUrl: getBrandLogo("aircall.io"),
        category: "Call Center",
        methods: ["api_key"],
        comingSoon: true
    },
    {
        provider: "dialpad",
        displayName: "Dialpad",
        description: "Business communication platform",
        logoUrl: getBrandLogo("dialpad.com"),
        category: "Call Center",
        methods: ["oauth2"],
        comingSoon: true
    },

    // Monitoring & Logging
    {
        provider: "splunk",
        displayName: "Splunk",
        description: "Log analysis and monitoring",
        logoUrl: getBrandLogo("splunk.com"),
        category: "Monitoring & Logging",
        methods: ["api_key"],
        comingSoon: true
    },
    {
        provider: "rollbar",
        displayName: "Rollbar",
        description: "Error tracking and monitoring",
        logoUrl: getBrandLogo("rollbar.com"),
        category: "Monitoring & Logging",
        methods: ["api_key"],
        comingSoon: true
    },
    {
        provider: "bugsnag",
        displayName: "Bugsnag",
        description: "Error monitoring platform",
        logoUrl: getBrandLogo("bugsnag.com"),
        category: "Monitoring & Logging",
        methods: ["api_key"],
        comingSoon: true
    },

    // AB Testing & Optimization
    {
        provider: "optimizely",
        displayName: "Optimizely",
        description: "Experimentation and A/B testing",
        logoUrl: getBrandLogo("optimizely.com"),
        category: "AB Testing & Optimization",
        methods: ["api_key"],
        comingSoon: true
    },
    {
        provider: "launchdarkly",
        displayName: "LaunchDarkly",
        description: "Feature flags and experimentation",
        logoUrl: getBrandLogo("launchdarkly.com"),
        category: "AB Testing & Optimization",
        methods: ["api_key"],
        comingSoon: true
    },

    // Payment Processing (Additional)
    {
        provider: "klarna",
        displayName: "Klarna",
        description: "Buy now pay later platform",
        logoUrl: getBrandLogo("klarna.com"),
        category: "Payment Processing",
        methods: ["api_key"],
        comingSoon: true
    }
];<|MERGE_RESOLUTION|>--- conflicted
+++ resolved
@@ -1052,10 +1052,6 @@
         logoUrl: getBrandLogo("drive.google.com"),
         category: "File Storage",
         methods: ["oauth2"],
-<<<<<<< HEAD
-        comingSoon: true,
-=======
->>>>>>> 9dc87d3f
         mcpServerUrl: "https://mcp.pipedream.com/app/google-drive",
         mcpAuthType: "oauth2"
     },
@@ -1065,12 +1061,7 @@
         description: "Cloud spreadsheet application",
         logoUrl: getBrandLogo("sheets.google.com"),
         category: "Productivity",
-<<<<<<< HEAD
-        methods: ["oauth2"],
-        comingSoon: true
-=======
         methods: ["oauth2"]
->>>>>>> 9dc87d3f
     },
     {
         provider: "google-docs",
@@ -1105,12 +1096,7 @@
         description: "Calendar and scheduling",
         logoUrl: getBrandLogo("calendar.google.com"),
         category: "Productivity",
-<<<<<<< HEAD
-        methods: ["oauth2"],
-        comingSoon: true
-=======
         methods: ["oauth2"]
->>>>>>> 9dc87d3f
     },
     {
         provider: "miro",
@@ -1151,18 +1137,10 @@
     {
         provider: "figma",
         displayName: "Figma",
-<<<<<<< HEAD
-        description: "Design and prototyping tool",
-        logoUrl: getBrandLogo("figma.com"),
-        category: "Design",
-        methods: ["api_key"],
-        comingSoon: true
-=======
         description: "Design and prototyping tool - access files, components, comments",
         logoUrl: getBrandLogo("figma.com"),
         category: "Design",
         methods: ["oauth2"]
->>>>>>> 9dc87d3f
     },
     {
         provider: "canva",
@@ -1273,12 +1251,7 @@
         description: "Issue tracking for software teams",
         logoUrl: getBrandLogo("linear.app"),
         category: "Developer Tools",
-<<<<<<< HEAD
-        methods: ["api_key"],
-        comingSoon: true
-=======
         methods: ["oauth2"]
->>>>>>> 9dc87d3f
     },
     {
         provider: "vercel",
